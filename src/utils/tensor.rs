use crate::utils::sequence;
use anyhow::{anyhow, bail, Result};
use seahash::SeaHasher;
use std::hash::{Hash, Hasher};

#[derive(Debug)]
#[derive(Hash)]
#[derive(Clone)]
pub struct Kmer {
    pub chars: Vec<char>,
    pub k: usize,
}

#[derive(Debug)]
pub struct Tensor {
    pub data: Vec<usize>,
    pub shape: Vec<usize>,
}

#[derive(Debug)]
pub struct Parameters {
    pub k: usize,
    pub w: usize,
    pub base_sequence: Vec<char>,
    pub modified_sequence: Vec<char>,
}

#[allow(dead_code)]
impl Tensor {
    pub fn new_empty(k: usize) -> Tensor {
        let shape = vec![4; k];
        let size = shape.iter().product();
        let data = vec![0; size];

        Tensor { data, shape }
    }

    pub fn construct(sequence: &[char], k: usize) -> Result<Self> {
        let mut tensor = Tensor::new_empty(k);
        let kmers = generate_kmers(sequence, k);
        tensor.populate(&kmers)?;
        Ok(tensor)
    }

    pub fn shape(&self) -> &Vec<usize> {
        &self.shape
    }

    pub fn data(&mut self) -> &mut Vec<usize> {
        &mut self.data
    }

    pub fn data_ref(&self) -> &Vec<usize> {
        &self.data
    }

    pub fn to_vec(&self) -> Vec<usize> {
        self.data.clone()
    }

    pub fn get(&self, indices: &[usize]) -> Option<&usize> {
        let index = self.calculate_index(indices)?;
        self.data.get(index)
    }

    pub fn get_mut(&mut self, indices: &[usize]) -> Option<&mut usize> {
        let index = self.calculate_index(indices)?;
        self.data.get_mut(index)
    }

    fn calculate_index(&self, indices: &[usize]) -> Option<usize> {
        if indices.len() != self.shape.len() {
            return None;
        }
        let mut index = 0;
        let mut stride = 1;
        for (i, &dim_index) in indices.iter().rev().enumerate() {
            if dim_index >= self.shape[self.shape.len() - 1 - i] {
                return None;
            }
            index += dim_index * stride;
            stride *= self.shape[self.shape.len() - 1 - i];
        }
        Some(index)
    }

    pub fn populate(&mut self, kmers: &Vec<Kmer>) -> Result<()> {
        let dimensions = self.shape.len();
        //const ALPHABET: [char; 4] = ['A', 'C', 'T', 'G']; // unused

        for kmer in kmers {
            if kmer.chars.len() != dimensions {
                bail!(
                    "K-mer length {} does not match tensor dimensions {}",
                    kmer.chars.len(),
                    dimensions
                );
            }

            // Convert k-mer to multi-dimensional index
            let indices: Vec<usize> = kmer
                .chars
                .iter()
                .map(|&c| match c {
                    'A' => 0,
                    'C' => 1,
                    'T' => 2,
                    'G' => 3,
                    _ => 666,
                })
                .collect();

            // Calculate the position in the tensor
            let index = self.calculate_index(&indices).ok_or_else(|| {
                anyhow!("Failed to calculate index for k-mer: {kmer:?}")
            })?;

            // Increment the value at the calculated position
            self.data[index] += 1;
        }

        Ok(())
    }
}

pub fn generate_kmers(sequence: &[char], k: usize) -> Vec<Kmer> {
    let mut kmers = vec![];

    if k > sequence.len() {
        return kmers;
    }

    for i in 0..=(sequence.len() - k) {
        let kmer = Kmer {
            chars: sequence[i..i + k].to_vec(),
            k,
        };
        kmers.push(kmer);
    }
    kmers
}

pub fn l2norm(params: Parameters) -> Result<f64> {
    let base_sequence_kmer_vector =
        kmer_tensor(&params.base_sequence, params.k)?.to_vec();
    let modified_sequence_kmer_vector =
        kmer_tensor(&params.modified_sequence, params.k)?.to_vec();

    let mut distance = 0;
    for (x1, x2) in base_sequence_kmer_vector
        .iter()
        .zip(modified_sequence_kmer_vector.iter())
    {
        distance += (x1.max(x2) - x1.min(x2)).pow(2);
    }
    Ok((distance as f64).sqrt())
}

pub fn cosine_similarity(params: Parameters) -> Result<f64> {
    let base_sequence_kmer_vector =
        kmer_tensor(&params.base_sequence, params.k)?
            .to_vec()
            .into_iter()
            .map(|v| v as f64);
    let modified_sequence_kmer_vector =
        kmer_tensor(&params.modified_sequence, params.k)?
            .to_vec()
            .into_iter()
            .map(|v| v as f64);

    let mut base_sequence_magnitude = 0.0;
    let mut modified_sequence_magnitude = 0.0;
    let mut dot_product = 0.0;
    for (base_char, mod_char) in
        base_sequence_kmer_vector.zip(modified_sequence_kmer_vector)
    {
        //base_sequence_magnitude +=
        //    base_char.clone() as f64 * base_char.clone() as f64;
        //modified_sequence_magnitude +=
        //    mod_char.clone() as f64 * mod_char.clone() as f64;
        //dot_product += base_char.clone() as f64 * mod_char.clone() as f64;
        base_sequence_magnitude += base_char * base_char;
        modified_sequence_magnitude += mod_char * mod_char;
        dot_product += base_char * mod_char;
    }
    if base_sequence_magnitude == 0.0 || modified_sequence_magnitude == 0.0 {
        return Ok(0.0);
    }
    Ok(dot_product / (base_sequence_magnitude * modified_sequence_magnitude))
}

<<<<<<< HEAD
fn my_hash_function<T: Hash>(item: &T, seed: u64) -> usize {
=======

fn my_hash_function<T: Hash> (item: &T, seed: u64) -> u64 {
>>>>>>> 047023f4
    let mut hasher = SeaHasher::with_seeds(seed, seed, seed, seed);
    item.hash(&mut hasher);
    hasher.finish()
}

pub fn minimizer_l2_norm(params: Parameters) -> Result<f64> {
    let mut base_minimizers: Vec<Kmer> = Vec::new();
    let mut mod_minimizers: Vec<Kmer> = Vec::new();

    let smallest_sequence_length = std::cmp::min(
        params.base_sequence.len(),
        params.modified_sequence.len(),
    );

    for idx in 0..smallest_sequence_length {
        let base_window = &params.base_sequence[idx..params.w].to_vec();
        let mod_window = &params.modified_sequence[idx..params.w].to_vec();

        let base_kmers = generate_kmers(base_window, params.k);
        let mod_kmers = generate_kmers(mod_window, params.k);

        let seed: u64 = 69;
<<<<<<< HEAD
        let base_minimizer = Kmer {
            chars: base_kmers
                .iter()
                .min_by_key(|item| my_hash_function(item, seed))
                .unwrap()
                .clone(),
            k: params.k,
        };
        let mod_minimizer = Kmer {
            chars: mod_kmers
                .iter()
                .min_by_key(|item| my_hash_function(item, seed))
                .unwrap()
                .clone(),
            k: params.k,
        };
=======
        let base_minimizer = base_kmers.iter().min_by_key(|item| my_hash_function(item, seed)).unwrap();
        let mod_minimizer = mod_kmers.iter().min_by_key(|item| my_hash_function(item, seed)).unwrap();
>>>>>>> 047023f4

        base_minimizers.push(base_minimizer.clone());
        mod_minimizers.push(mod_minimizer.clone());
    }

    let mut base_tensor = Tensor::new_empty(params.k);
    base_tensor.populate(&base_minimizers)?;
    let mut mod_tensor = Tensor::new_empty(params.k);
    mod_tensor.populate(&mod_minimizers)?;

    let mut distance = 0;
    for (x1, x2) in base_tensor
        .data_ref()
        .iter()
        .zip(mod_tensor.data_ref().iter())
    {
        distance += (x1.max(x2) - x1.min(x2)).pow(2);
    }

    Ok((distance as f64).sqrt())
}

pub fn strobemer(_params: Parameters) -> Result<f64> {
    unimplemented!();
}

pub fn kmer_tensor(sequence: &Vec<char>, k: usize) -> Result<Tensor> {
    Tensor::construct(sequence, k)
}

#[cfg(test)]
mod unit_tests {
    use super::{
        cosine_similarity, generate_kmers, kmer_tensor, l2norm,
        minimizer_l2_norm, strobemer, Parameters, Tensor,
    };
    use pretty_assertions::assert_eq;

    #[test]
    fn test_kmer_tensor() {
        let res = kmer_tensor(&vec!['A', 'C', 'G', 'T'], 2);
        assert!(res.is_ok());

        let t = res.unwrap();
        assert_eq!(t.shape.len(), 2);
        assert_eq!(t.shape, [4; 2]);
        assert_eq!(t.data.len(), 16);
        assert_eq!(t.data, [0, 1, 0, 0, 0, 0, 0, 1, 0, 0, 0, 0, 0, 0, 1, 0,]);
    }

    #[test]
    fn test_strobemer() {
        let p = Parameters {
            k: 1,
            w: 1,
            base_sequence: vec!['A', 'C', 'G', 'T'],
            modified_sequence: vec!['T', 'C', 'A', 'T'],
        };
        let res = strobemer(p);
        assert!(res.is_ok());
        assert_eq!(res.unwrap(), 0.);
    }

    #[test]
    fn test_minimizer_l2_norm() {
        // Some less trivial example?
        let p = Parameters {
            k: 1,
            w: 1,
            base_sequence: vec!['A', 'C', 'G', 'T'],
            modified_sequence: vec!['T', 'C', 'A', 'T'],
        };

        // This fails
        let res = minimizer_l2_norm(p);
        assert!(res.is_ok());
        assert_eq!(res.unwrap(), 0.);
    }

    #[test]
    fn test_cosine_similarity() {
        // Some less trivial example?
        let p = Parameters {
            k: 1,
            w: 1,
            base_sequence: vec!['A', 'C', 'G', 'T'],
            modified_sequence: vec!['T', 'C', 'A', 'T'],
        };

        let res = cosine_similarity(p);
        assert!(res.is_ok());
        assert_eq!(res.unwrap(), 0.16666666666666666);
    }

    #[test]
    fn test_l2norm() {
        // Some less trivial example?
        let p = Parameters {
            k: 1,
            w: 1,
            base_sequence: vec!['A', 'C', 'G', 'T'],
            modified_sequence: vec!['T', 'C', 'A', 'T'],
        };

        let res = l2norm(p);
        assert!(res.is_ok());
        assert_eq!(res.unwrap(), 1.4142135623730951);
    }

    #[test]
    fn test_generate_kmers() {
        let kmers = generate_kmers(&['A', 'C', 'G', 'T'], 1);
        assert_eq!(kmers.len(), 4);
        for (i, c) in "ACGT".chars().enumerate() {
            assert_eq!(kmers[i].chars, [c]);
        }

        let kmers = generate_kmers(&['A', 'C', 'G', 'T'], 2);
        assert_eq!(kmers.len(), 3);
        assert_eq!(kmers[0].chars, ['A', 'C']);
        assert_eq!(kmers[1].chars, ['C', 'G']);
        assert_eq!(kmers[2].chars, ['G', 'T']);
    }

    #[test]
    fn tensor_new_empty() {
        // Should 0 be allowed?
        let t = Tensor::new_empty(0);
        assert_eq!(t.shape.len(), 0);
        assert_eq!(t.shape, &[]);
        assert_eq!(t.data.len(), 1);
        assert_eq!(t.data, vec![0]);

        let t = Tensor::new_empty(2);
        assert_eq!(t.shape.len(), 2);
        assert_eq!(t.shape, [4; 2]);
        assert_eq!(t.data.len(), 16);
        assert_eq!(t.data, [0; 16]);
    }

    #[test]
    fn tensor_construct() {
        // Use a less trivial sequence?
        let res = Tensor::construct(&['A', 'C', 'G', 'T'], 2);
        assert!(res.is_ok());

        let t = res.unwrap();
        assert_eq!(t.data.len(), 16);
        assert_eq!(t.data, [0, 1, 0, 0, 0, 0, 0, 1, 0, 0, 0, 0, 0, 0, 1, 0,]);
        assert_eq!(t.shape.len(), 2);
        assert_eq!(t.shape, [4; 2]);
    }
}<|MERGE_RESOLUTION|>--- conflicted
+++ resolved
@@ -189,12 +189,8 @@
     Ok(dot_product / (base_sequence_magnitude * modified_sequence_magnitude))
 }
 
-<<<<<<< HEAD
-fn my_hash_function<T: Hash>(item: &T, seed: u64) -> usize {
-=======
 
 fn my_hash_function<T: Hash> (item: &T, seed: u64) -> u64 {
->>>>>>> 047023f4
     let mut hasher = SeaHasher::with_seeds(seed, seed, seed, seed);
     item.hash(&mut hasher);
     hasher.finish()
@@ -217,7 +213,6 @@
         let mod_kmers = generate_kmers(mod_window, params.k);
 
         let seed: u64 = 69;
-<<<<<<< HEAD
         let base_minimizer = Kmer {
             chars: base_kmers
                 .iter()
@@ -234,13 +229,9 @@
                 .clone(),
             k: params.k,
         };
-=======
-        let base_minimizer = base_kmers.iter().min_by_key(|item| my_hash_function(item, seed)).unwrap();
-        let mod_minimizer = mod_kmers.iter().min_by_key(|item| my_hash_function(item, seed)).unwrap();
->>>>>>> 047023f4
-
-        base_minimizers.push(base_minimizer.clone());
-        mod_minimizers.push(mod_minimizer.clone());
+
+        base_minimizers.push(base_minimizer);
+        mod_minimizers.push(mod_minimizer);
     }
 
     let mut base_tensor = Tensor::new_empty(params.k);
